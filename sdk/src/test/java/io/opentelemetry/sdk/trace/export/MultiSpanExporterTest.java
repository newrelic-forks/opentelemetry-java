--- conflicted
+++ resolved
@@ -22,10 +22,7 @@
 import static org.mockito.Mockito.verify;
 import static org.mockito.Mockito.when;
 
-<<<<<<< HEAD
-=======
 import io.opentelemetry.sdk.trace.TestUtils;
->>>>>>> 80208cfe
 import io.opentelemetry.sdk.trace.export.SpanExporter.ResultCode;
 import java.util.Arrays;
 import java.util.Collections;
@@ -44,11 +41,7 @@
   @Mock private SpanExporter spanExporter1;
   @Mock private SpanExporter spanExporter2;
   private static final List<SpanData> SPAN_LIST =
-<<<<<<< HEAD
-      Collections.singletonList(SpanData.newBuilder().build());
-=======
       Collections.singletonList(TestUtils.makeBasicSpan());
->>>>>>> 80208cfe
 
   @Before
   public void setUp() {
