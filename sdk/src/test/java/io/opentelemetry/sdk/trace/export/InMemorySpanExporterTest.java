/*
 * Copyright 2019, OpenTelemetry Authors
 *
 * Licensed under the Apache License, Version 2.0 (the "License");
 * you may not use this file except in compliance with the License.
 * You may obtain a copy of the License at
 *
 *     http://www.apache.org/licenses/LICENSE-2.0
 *
 * Unless required by applicable law or agreed to in writing, software
 * distributed under the License is distributed on an "AS IS" BASIS,
 * WITHOUT WARRANTIES OR CONDITIONS OF ANY KIND, either express or implied.
 * See the License for the specific language governing permissions and
 * limitations under the License.
 */

package io.opentelemetry.sdk.trace.export;

import static com.google.common.truth.Truth.assertThat;

<<<<<<< HEAD
=======
import io.opentelemetry.sdk.trace.TestUtils;
>>>>>>> 80208cfe
import io.opentelemetry.sdk.trace.TracerSdk;
import io.opentelemetry.sdk.trace.export.SpanExporter.ResultCode;
import java.util.Collections;
import java.util.List;
import org.junit.Before;
import org.junit.Test;
import org.junit.runner.RunWith;
import org.junit.runners.JUnit4;

/** Unit tests for {@link InMemorySpanExporter}. */
@RunWith(JUnit4.class)
public class InMemorySpanExporterTest {
  private final TracerSdk tracer = new TracerSdk();
  private final InMemorySpanExporter exporter = InMemorySpanExporter.create();

  @Before
  public void setup() {
    tracer.addSpanProcessor(SimpleSampledSpansProcessor.newBuilder(exporter).build());
  }

  @Test
  public void getFinishedSpanItems() {
    tracer.spanBuilder("one").startSpan().end();
    tracer.spanBuilder("two").startSpan().end();
    tracer.spanBuilder("three").startSpan().end();

    List<SpanData> spanItems = exporter.getFinishedSpanItems();
    assertThat(spanItems).isNotNull();
    assertThat(spanItems.size()).isEqualTo(3);
    assertThat(spanItems.get(0).getName()).isEqualTo("one");
    assertThat(spanItems.get(1).getName()).isEqualTo("two");
    assertThat(spanItems.get(2).getName()).isEqualTo("three");
  }

  @Test
  public void reset() {
    tracer.spanBuilder("one").startSpan().end();
    tracer.spanBuilder("two").startSpan().end();
    tracer.spanBuilder("three").startSpan().end();
    List<SpanData> spanItems = exporter.getFinishedSpanItems();
    assertThat(spanItems).isNotNull();
    assertThat(spanItems.size()).isEqualTo(3);
    // Reset then expect no items in memory.
    exporter.reset();
    assertThat(exporter.getFinishedSpanItems()).isEmpty();
  }

  @Test
  public void shutdown() {
    tracer.spanBuilder("one").startSpan().end();
    tracer.spanBuilder("two").startSpan().end();
    tracer.spanBuilder("three").startSpan().end();
    List<SpanData> spanItems = exporter.getFinishedSpanItems();
    assertThat(spanItems).isNotNull();
    assertThat(spanItems.size()).isEqualTo(3);
    // Shutdown then expect no items in memory.
    exporter.shutdown();
    assertThat(exporter.getFinishedSpanItems()).isEmpty();
    // Cannot add new elements after the shutdown.
    tracer.spanBuilder("one").startSpan().end();
    assertThat(exporter.getFinishedSpanItems()).isEmpty();
  }

  @Test
  public void export_ReturnCode() {
<<<<<<< HEAD
    assertThat(exporter.export(Collections.singletonList(SpanData.newBuilder().build())))
        .isEqualTo(ResultCode.SUCCESS);
    exporter.shutdown();
    // After shutdown no more export.
    assertThat(exporter.export(Collections.singletonList(SpanData.newBuilder().build())))
        .isEqualTo(ResultCode.FAILED_NOT_RETRYABLE);
    exporter.reset();
    // Reset does not do anything if already shutdown.
    assertThat(exporter.export(Collections.singletonList(SpanData.newBuilder().build())))
=======
    assertThat(exporter.export(Collections.singletonList(TestUtils.makeBasicSpan())))
        .isEqualTo(ResultCode.SUCCESS);
    exporter.shutdown();
    // After shutdown no more export.
    assertThat(exporter.export(Collections.singletonList(TestUtils.makeBasicSpan())))
        .isEqualTo(ResultCode.FAILED_NOT_RETRYABLE);
    exporter.reset();
    // Reset does not do anything if already shutdown.
    assertThat(exporter.export(Collections.singletonList(TestUtils.makeBasicSpan())))
>>>>>>> 80208cfe
        .isEqualTo(ResultCode.FAILED_NOT_RETRYABLE);
  }
}<|MERGE_RESOLUTION|>--- conflicted
+++ resolved
@@ -18,10 +18,7 @@
 
 import static com.google.common.truth.Truth.assertThat;
 
-<<<<<<< HEAD
-=======
 import io.opentelemetry.sdk.trace.TestUtils;
->>>>>>> 80208cfe
 import io.opentelemetry.sdk.trace.TracerSdk;
 import io.opentelemetry.sdk.trace.export.SpanExporter.ResultCode;
 import java.util.Collections;
@@ -87,17 +84,6 @@
 
   @Test
   public void export_ReturnCode() {
-<<<<<<< HEAD
-    assertThat(exporter.export(Collections.singletonList(SpanData.newBuilder().build())))
-        .isEqualTo(ResultCode.SUCCESS);
-    exporter.shutdown();
-    // After shutdown no more export.
-    assertThat(exporter.export(Collections.singletonList(SpanData.newBuilder().build())))
-        .isEqualTo(ResultCode.FAILED_NOT_RETRYABLE);
-    exporter.reset();
-    // Reset does not do anything if already shutdown.
-    assertThat(exporter.export(Collections.singletonList(SpanData.newBuilder().build())))
-=======
     assertThat(exporter.export(Collections.singletonList(TestUtils.makeBasicSpan())))
         .isEqualTo(ResultCode.SUCCESS);
     exporter.shutdown();
@@ -107,7 +93,6 @@
     exporter.reset();
     // Reset does not do anything if already shutdown.
     assertThat(exporter.export(Collections.singletonList(TestUtils.makeBasicSpan())))
->>>>>>> 80208cfe
         .isEqualTo(ResultCode.FAILED_NOT_RETRYABLE);
   }
 }