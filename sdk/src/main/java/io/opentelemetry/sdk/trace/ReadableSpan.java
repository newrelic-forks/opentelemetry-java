/*
 * Copyright 2019, OpenTelemetry Authors
 *
 * Licensed under the Apache License, Version 2.0 (the "License");
 * you may not use this file except in compliance with the License.
 * You may obtain a copy of the License at
 *
 *     http://www.apache.org/licenses/LICENSE-2.0
 *
 * Unless required by applicable law or agreed to in writing, software
 * distributed under the License is distributed on an "AS IS" BASIS,
 * WITHOUT WARRANTIES OR CONDITIONS OF ANY KIND, either express or implied.
 * See the License for the specific language governing permissions and
 * limitations under the License.
 */

package io.opentelemetry.sdk.trace;

<<<<<<< HEAD
=======
import io.opentelemetry.sdk.internal.TimestampConverter;
>>>>>>> 80208cfe
import io.opentelemetry.sdk.resources.Resource;
import io.opentelemetry.trace.AttributeValue;
import io.opentelemetry.trace.Link;
import io.opentelemetry.trace.Span;
import io.opentelemetry.trace.Span.Kind;
import io.opentelemetry.trace.SpanContext;
import io.opentelemetry.trace.SpanId;
import io.opentelemetry.trace.Status;
import java.util.List;
import java.util.Map;

/** The extend Span interface used by the SDK. */
public interface ReadableSpan {

  /**
   * Returns the {@link SpanContext} of the {@code Span}.
   *
   * <p>Equivalent with {@link Span#getContext()}.
   *
   * @return the {@link SpanContext} of the {@code Span}.
   * @since 0.1.0
   */
  SpanContext getSpanContext();

  /**
   * Returns the name of the {@code Span}.
   *
   * <p>The name can be changed during the lifetime of the Span by using the {@link
   * Span#updateName(String)} so this value cannot be cached.
   *
   * @return the name of the {@code Span}.
   * @since 0.1.0
   */
  String getName();

  /**
   * Returns the value of System.nanoTime() when the span was started.
   *
   * @return Long value representing the System.nanoTime().
   * @since 0.1.0
   */
<<<<<<< HEAD
  io.opentelemetry.proto.trace.v1.Span toSpanProto();

  /**
   * Returns the value of System.nanoTime() when the span was started.
   *
   * @return Long value representing the System.nanoTime().
   */
=======
>>>>>>> 80208cfe
  long getStartNanoTime();

  /**
   * Returns the end nano time (see {@link System#nanoTime()}). If the span has not ended, should
   * return the current nano time.
   *
   * @return Long value representing the end nano time.
<<<<<<< HEAD
=======
   * @since 0.1.0
>>>>>>> 80208cfe
   */
  long getEndNanoTime();

  /**
   * Returns the kind of span (enum).
   *
   * @return The Kind of span.
<<<<<<< HEAD
=======
   * @since 0.1.0
>>>>>>> 80208cfe
   */
  Kind getKind();

  /**
   * Returns the parent span id.
   *
   * @return The parent span id.
<<<<<<< HEAD
=======
   * @since 0.1.0
>>>>>>> 80208cfe
   */
  SpanId getParentSpanId();

  /**
   * Returns the resource.
   *
   * @return The resource.
<<<<<<< HEAD
=======
   * @since 0.1.0
>>>>>>> 80208cfe
   */
  Resource getResource();

  /**
   * Returns the status.
   *
   * @return The status.
<<<<<<< HEAD
=======
   * @since 0.1.0
>>>>>>> 80208cfe
   */
  Status getStatus();

  /**
   * Gets the list of timed events currently held by thsi span.
   *
   * @return A list of TimedEvents.
<<<<<<< HEAD
   */
  List<TimedEvent> getEvents();
=======
   * @since 0.1.0
   */
  List<TimedEvent> getTimedEvents();
>>>>>>> 80208cfe

  /**
   * Returns a copy of the links in this span. The list must be a copy that does not leak out the
   * original (mutable) links.
   *
   * @return List of Links for this span.
<<<<<<< HEAD
=======
   * @since 0.1.0
>>>>>>> 80208cfe
   */
  List<Link> getLinks();

  /**
   * Returns the attributes for this span. Must be immutable.
   *
   * @return The attributes for this span.
<<<<<<< HEAD
   */
  Map<String, AttributeValue> getAttributes();
=======
   * @since 0.1.0
   */
  Map<String, AttributeValue> getAttributes();

  /**
   * Returns the TimestampConverter used by this Span instance.
   *
   * @return The TimeStampConverter for this span.
   * @since 0.1.0
   */
  TimestampConverter getTimestampConverter();

  /**
   * Returns the number of child spans for this Span.
   *
   * @return the count of child spans.
   * @since 0.1.0
   */
  int getChildSpanCount();
>>>>>>> 80208cfe
}<|MERGE_RESOLUTION|>--- conflicted
+++ resolved
@@ -16,10 +16,7 @@
 
 package io.opentelemetry.sdk.trace;
 
-<<<<<<< HEAD
-=======
 import io.opentelemetry.sdk.internal.TimestampConverter;
->>>>>>> 80208cfe
 import io.opentelemetry.sdk.resources.Resource;
 import io.opentelemetry.trace.AttributeValue;
 import io.opentelemetry.trace.Link;
@@ -61,16 +58,6 @@
    * @return Long value representing the System.nanoTime().
    * @since 0.1.0
    */
-<<<<<<< HEAD
-  io.opentelemetry.proto.trace.v1.Span toSpanProto();
-
-  /**
-   * Returns the value of System.nanoTime() when the span was started.
-   *
-   * @return Long value representing the System.nanoTime().
-   */
-=======
->>>>>>> 80208cfe
   long getStartNanoTime();
 
   /**
@@ -78,10 +65,7 @@
    * return the current nano time.
    *
    * @return Long value representing the end nano time.
-<<<<<<< HEAD
-=======
    * @since 0.1.0
->>>>>>> 80208cfe
    */
   long getEndNanoTime();
 
@@ -89,10 +73,7 @@
    * Returns the kind of span (enum).
    *
    * @return The Kind of span.
-<<<<<<< HEAD
-=======
    * @since 0.1.0
->>>>>>> 80208cfe
    */
   Kind getKind();
 
@@ -100,10 +81,7 @@
    * Returns the parent span id.
    *
    * @return The parent span id.
-<<<<<<< HEAD
-=======
    * @since 0.1.0
->>>>>>> 80208cfe
    */
   SpanId getParentSpanId();
 
@@ -111,10 +89,7 @@
    * Returns the resource.
    *
    * @return The resource.
-<<<<<<< HEAD
-=======
    * @since 0.1.0
->>>>>>> 80208cfe
    */
   Resource getResource();
 
@@ -122,10 +97,7 @@
    * Returns the status.
    *
    * @return The status.
-<<<<<<< HEAD
-=======
    * @since 0.1.0
->>>>>>> 80208cfe
    */
   Status getStatus();
 
@@ -133,24 +105,16 @@
    * Gets the list of timed events currently held by thsi span.
    *
    * @return A list of TimedEvents.
-<<<<<<< HEAD
-   */
-  List<TimedEvent> getEvents();
-=======
    * @since 0.1.0
    */
   List<TimedEvent> getTimedEvents();
->>>>>>> 80208cfe
 
   /**
    * Returns a copy of the links in this span. The list must be a copy that does not leak out the
    * original (mutable) links.
    *
    * @return List of Links for this span.
-<<<<<<< HEAD
-=======
    * @since 0.1.0
->>>>>>> 80208cfe
    */
   List<Link> getLinks();
 
@@ -158,10 +122,6 @@
    * Returns the attributes for this span. Must be immutable.
    *
    * @return The attributes for this span.
-<<<<<<< HEAD
-   */
-  Map<String, AttributeValue> getAttributes();
-=======
    * @since 0.1.0
    */
   Map<String, AttributeValue> getAttributes();
@@ -181,5 +141,4 @@
    * @since 0.1.0
    */
   int getChildSpanCount();
->>>>>>> 80208cfe
 }