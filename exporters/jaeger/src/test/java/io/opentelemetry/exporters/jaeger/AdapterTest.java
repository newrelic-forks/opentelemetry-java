--- conflicted
+++ resolved
@@ -22,10 +22,6 @@
 import com.google.common.collect.ImmutableMap;
 import io.opentelemetry.exporters.jaeger.proto.api_v2.Model;
 import io.opentelemetry.sdk.resources.Resource;
-<<<<<<< HEAD
-import io.opentelemetry.sdk.trace.TraceProtoUtils;
-=======
->>>>>>> 80208cfe
 import io.opentelemetry.sdk.trace.export.SpanData;
 import io.opentelemetry.sdk.trace.export.SpanData.Event;
 import io.opentelemetry.sdk.trace.export.SpanData.Link;
@@ -190,11 +186,7 @@
   @Test
   public void testSpanRef() {
     // prepare
-<<<<<<< HEAD
-    io.opentelemetry.trace.Link link = SpanData.Link.create(createSpanContext(TRACE_ID, SPAN_ID));
-=======
     SpanData.Link link = SpanData.Link.create(createSpanContext(TRACE_ID, SPAN_ID));
->>>>>>> 80208cfe
 
     // test
     Model.SpanRef spanRef = Adapter.toSpanRef(link);
@@ -207,11 +199,7 @@
     assertEquals(Model.SpanRefType.FOLLOWS_FROM, spanRef.getRefType());
   }
 
-<<<<<<< HEAD
-  private TimedEvent getTimedEvent() {
-=======
   private static TimedEvent getTimedEvent() {
->>>>>>> 80208cfe
     long ms = System.currentTimeMillis();
     Timestamp ts = toTimestamp(ms);
     AttributeValue valueS = AttributeValue.stringAttributeValue("bar");
@@ -220,17 +208,10 @@
     return TimedEvent.create(ts, Event.create("the log message", attributes));
   }
 
-<<<<<<< HEAD
-  private SpanData getSpanData(Timestamp startTime, Timestamp endTime) {
-    AttributeValue valueB = AttributeValue.booleanAttributeValue(true);
-    Map<String, io.opentelemetry.trace.AttributeValue> attributes =
-        ImmutableMap.<String, io.opentelemetry.trace.AttributeValue>of("valueB", valueB);
-=======
   private static SpanData getSpanData(Timestamp startTime, Timestamp endTime) {
     AttributeValue valueB = AttributeValue.booleanAttributeValue(true);
     Map<String, AttributeValue> attributes =
         ImmutableMap.<String, AttributeValue>of("valueB", valueB);
->>>>>>> 80208cfe
 
     io.opentelemetry.trace.Link link =
         Link.create(createSpanContext(LINK_TRACE_ID, LINK_SPAN_ID), attributes);
@@ -258,11 +239,7 @@
         Tracestate.builder().build());
   }
 
-<<<<<<< HEAD
-  Timestamp toTimestamp(long ms) {
-=======
   private static Timestamp toTimestamp(long ms) {
->>>>>>> 80208cfe
     return Timestamp.create(ms / 1000, (int) ((ms % 1000) * 1000000));
   }
 
