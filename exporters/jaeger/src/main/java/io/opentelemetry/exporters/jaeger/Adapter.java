--- conflicted
+++ resolved
@@ -21,15 +21,9 @@
 import com.google.protobuf.util.Timestamps;
 import io.opentelemetry.exporters.jaeger.proto.api_v2.Model;
 import io.opentelemetry.proto.trace.v1.Span;
-<<<<<<< HEAD
-import io.opentelemetry.sdk.trace.TraceProtoUtils;
-import io.opentelemetry.sdk.trace.export.SpanData;
-import io.opentelemetry.sdk.trace.export.SpanData.TimedEvent;
-=======
 import io.opentelemetry.sdk.trace.export.SpanData;
 import io.opentelemetry.sdk.trace.export.SpanData.TimedEvent;
 import io.opentelemetry.trace.AttributeValue;
->>>>>>> 80208cfe
 import io.opentelemetry.trace.Link;
 import java.util.ArrayList;
 import java.util.Collection;
@@ -163,34 +157,26 @@
    *
    * @param attributes the span attributes
    * @return a collection of Jaeger key values
-   * @see #toKeyValue(String, io.opentelemetry.trace.AttributeValue)
-   */
-  @VisibleForTesting
-<<<<<<< HEAD
-  static Collection<Model.KeyValue> toKeyValues(
-      Map<String, io.opentelemetry.trace.AttributeValue> attributes) {
-    ArrayList<Model.KeyValue> tags = new ArrayList<>(attributes.size());
-    for (Entry<String, io.opentelemetry.trace.AttributeValue> entry : attributes.entrySet()) {
-=======
+   * @see #toKeyValue(String, AttributeValue)
+   */
+  @VisibleForTesting
   static Collection<Model.KeyValue> toKeyValues(Map<String, AttributeValue> attributes) {
     ArrayList<Model.KeyValue> tags = new ArrayList<>(attributes.size());
     for (Entry<String, AttributeValue> entry : attributes.entrySet()) {
->>>>>>> 80208cfe
       tags.add(toKeyValue(entry.getKey(), entry.getValue()));
     }
     return tags;
   }
 
   /**
-   * Converts the given key and {@link io.opentelemetry.trace.AttributeValue} into Jaeger's {@link
-   * Model.KeyValue}.
+   * Converts the given key and {@link AttributeValue} into Jaeger's {@link Model.KeyValue}.
    *
    * @param key the entry key as string
    * @param value the entry value
    * @return a Jaeger key value
    */
   @VisibleForTesting
-  static Model.KeyValue toKeyValue(String key, io.opentelemetry.trace.AttributeValue value) {
+  static Model.KeyValue toKeyValue(String key, AttributeValue value) {
     Model.KeyValue.Builder builder = Model.KeyValue.newBuilder();
     builder.setKey(key);
 
